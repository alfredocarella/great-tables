--- conflicted
+++ resolved
@@ -1464,7 +1464,6 @@
     assert 'src="/a/b/c"' in res
 
 
-<<<<<<< HEAD
 def test_fmt_units():
     from great_tables.data import illness, constants
 
@@ -1872,7 +1871,8 @@
         "m K",
         "<NA>",
     ]
-=======
+
+
 # ------------------------------------------------------------------------------
 # Test `fmt_nanoplot()`
 # ------------------------------------------------------------------------------
@@ -2362,5 +2362,4 @@
 
 def test_get_currency_str_no_match_raises():
     with pytest.raises(Exception):
-        _get_currency_str("NOT_A_CURRENCY")
->>>>>>> b9ad5e06
+        _get_currency_str("NOT_A_CURRENCY")